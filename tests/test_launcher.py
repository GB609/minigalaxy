--- conflicted
+++ resolved
@@ -203,7 +203,6 @@
         game = Game("Stellaris", install_dir="/home/makson/GOG Games")
         exp = ""
         obs = launcher.check_if_game_start_process_spawned_final_process(err_msg, game)
-<<<<<<< HEAD
         self.assertEqual(exp, obs)
 
     @mock.patch('os.getpid')
@@ -224,11 +223,4 @@
         game = Game("Imperator: Rome", install_dir="/home/makson/GOG Games")
         exp = ""
         obs = launcher.check_if_game_start_process_spawned_final_process(err_msg, game)
-        self.assertEqual(exp, obs)
-
-
-del sys.modules["minigalaxy.config"]
-del sys.modules["minigalaxy.game"]
-=======
-        self.assertEqual(exp, obs)
->>>>>>> 423be70a
+        self.assertEqual(exp, obs)