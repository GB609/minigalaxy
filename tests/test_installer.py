--- conflicted
+++ resolved
@@ -72,7 +72,6 @@
         temp_dir = "/home/makson/.cache/minigalaxy/extract/1207658695"
         exp = "The installation of /home/makson/.cache/minigalaxy/download/Beneath a Steel Sky/beneath_a_steel_sky_en_gog_2_20150.sh failed. Please try again."
         obs = installer.extract_installer(game, installer_path, temp_dir)
-<<<<<<< HEAD
         self.assertEqual(exp, obs)
 
     @mock.patch('os.statvfs')
@@ -103,11 +102,4 @@
         mock_os_statvfs().f_bavail = bavail
         exp = False
         obs = installer.check_diskspace(524288000, "/")
-        self.assertEqual(exp, obs)
-
-
-del sys.modules["minigalaxy.config"]
-del sys.modules["minigalaxy.game"]
-=======
-        self.assertEqual(exp, obs)
->>>>>>> 423be70a
+        self.assertEqual(exp, obs)