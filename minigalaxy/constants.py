--- conflicted
+++ resolved
@@ -35,11 +35,8 @@
     "show_fps": False,
     "show_windows_games": False,
     "keep_window_maximized": False,
-<<<<<<< HEAD
+    "installed_filter": False,
     "ignore_disk_space_check": False
-=======
-    "installed_filter": False
->>>>>>> 7e519019
 }
 
 # Game IDs to ignore when received by the API
